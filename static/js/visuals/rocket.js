--- conflicted
+++ resolved
@@ -11,10 +11,6 @@
 let rocketPath = []; // Array for rocket path coordinates {x, y}
 let currentPathIndex = 0;
 
-<<<<<<< HEAD
-// Function to calculate the path dynamically [station -> orbit]
-function calculateRocketPath() {
-=======
 // Add a timestamp variable to track when we last logged
 let lastCoordinateLogTime = 0;
 
@@ -76,7 +72,6 @@
 
 // Original function now serves as fallback
 function calculateFallbackPath() {
->>>>>>> b29f5aeb
     const path = [];
     const stations = getFuelStations();
     const orbitRadii = getOrbitRadiiScaled();
@@ -175,8 +170,6 @@
     return rocketSprite;
 }
 
-<<<<<<< HEAD
-=======
 export function animateRocket(delta) {
     if (!rocketSprite || !rocketSprite.visible || rocketPath.length < 2) return;
     
@@ -209,9 +202,6 @@
     const dx = targetPoint.x - rocketSprite.x;
     const dy = targetPoint.y - rocketSprite.y;
     const distance = Math.sqrt(dx * dx + dy * dy);
-
-    const moveDistance = ROCKET_SPEED * delta;
->>>>>>> b29f5aeb
 
 function createFallbackRocketGraphic() {
     const graphics = new PIXI.Graphics();
@@ -224,55 +214,7 @@
     return graphics;
 }
 
-<<<<<<< HEAD
-
-export function animateRocket(delta, ROCKET_SPEED) {
-    if (rocketSprite && rocketSprite.visible && rocketPath.length === 2 && currentPathIndex === 0) {
-       const targetPoint = rocketPath[1]; // Target the end point
-       const dx = targetPoint.x - rocketSprite.x;
-       const dy = targetPoint.y - rocketSprite.y;
-       const distance = Math.sqrt(dx * dx + dy * dy);
-
-       const moveDistance = ROCKET_SPEED * delta; // Use passed constant
-
-       if (distance < moveDistance) {
-           // Reached the target point
-           rocketSprite.x = targetPoint.x;
-           rocketSprite.y = targetPoint.y;
-           currentPathIndex = 1; // Mark as finished
-           console.log("Rocket reached final destination (farthest orbit).");
-       } else {
-           // Still moving
-           const angle = Math.atan2(dy, dx); // Angle of movement
-           rocketSprite.x += Math.cos(angle) * moveDistance;
-           rocketSprite.y += Math.sin(angle) * moveDistance;
-           // Keep rotation fixed towards target (set initially)
-
-           // --- Add Flame Particle ---
-           if (Math.random() < 0.6) { // Adjust frequency
-                 // Pass rocket's actual rotation, not movement angle
-                 addFlameParticle(rocketSprite.x, rocketSprite.y, rocketSprite.rotation);
-           }
-
-           // --- Check for Capsule Deployment ---
-           const centerX = app.screen.width / 2;
-           const centerY = app.screen.height / 2;
-           const rocketDistToCenter = Math.sqrt(
-               Math.pow(rocketSprite.x - centerX, 2) +
-               Math.pow(rocketSprite.y - centerY, 2)
-           );
-           
-           const orbitRadii = getOrbitRadiiScaled(); // Get current scaled radii
-           orbitRadii.forEach((orbitRadiusPx, orbitIndex) => {
-               const distToOrbit = Math.abs(rocketDistToCenter - orbitRadiusPx);
-               
-               // Deploy if crossing within threshold (e.g., 5 pixels)
-               if (distToOrbit < 5) { 
-                   deployCapsule(rocketSprite.x, rocketSprite.y, orbitRadiusPx, orbitIndex);
-               }
-           });
-       }
-=======
+
         // --- Add Flame Particle ---
         if (Math.random() < 0.6) {
             addFlameParticle(rocketSprite.x, rocketSprite.y, rocketSprite.rotation);
@@ -315,7 +257,6 @@
     if (!results || !results.events || !Array.isArray(results.events)) {
         console.warn("No valid events found in simulation results");
         return;
->>>>>>> b29f5aeb
     }
     
     console.log(`Processing ${results.events.length} simulation events`);
@@ -384,7 +325,6 @@
     processedEvents.clear();
 }
 
-
 export function resizeRocket() {
     // Recalculate path based on new element positions
     rocketPath = calculateRocketPath();
