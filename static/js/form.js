// Create the PixiJS application
const app = new PIXI.Application({
    width: window.innerWidth,
    height: window.innerHeight,
    backgroundColor: 0x000000,
    resolution: window.devicePixelRatio || 1,  // Use 4 for 4K resolution
    antialias: true,
    autoDensity: true,
});

// Append the Pixi canvas to the dedicated background div
document.getElementById('pixi-background').appendChild(app.view);

// Create stars
const stars = [];
const numStars = 200;

for (let i = 0; i < numStars; i++) {
    const star = new PIXI.Graphics();
    star.beginFill(0xFFFFFF);
    star.drawCircle(0, 0, Math.random() * 2);
    star.endFill();

    star.x = Math.random() * app.screen.width;
    star.y = Math.random() * app.screen.height;
    
    // Add properties for smoother twinkling
    star.twinkleSpeed = 0.01 + Math.random() * 0.03; // Varied slow speeds
    star.twinklePhase = Math.random() * Math.PI * 2; // Random starting phase
    
    stars.push(star);
    app.stage.addChild(star);
}

// Animation loop
app.ticker.add((delta) => {
    // Animate Stars with smoother twinkling
    stars.forEach(star => {
        // Update phase and use sine wave for smooth alpha transitions
        star.twinklePhase += star.twinkleSpeed * delta;
        // Oscillate between 0.2 and 1.0 for visible but subtle twinkling
        star.alpha = 0.2 + 0.8 * (0.5 + 0.5 * Math.sin(star.twinklePhase));
    });
});

// Handle window resize for stars
window.addEventListener('resize', () => {
    app.renderer.resize(window.innerWidth, window.innerHeight);
    // Reposition stars randomly within the new bounds
    stars.forEach(star => {
        if (star && star.parent) { 
            star.x = Math.random() * app.screen.width;
            star.y = Math.random() * app.screen.height;
        }
    });
});
// --- End Starry Background Logic --- 

document.addEventListener('DOMContentLoaded', function () {
  const launchpadsContainer = document.getElementById('launchpadsContainer');
  const orbitsContainer = document.getElementById('orbitsContainer');
  const satellitesContainer = document.getElementById('satellitesContainer');
  const addLaunchpadBtn = document.getElementById('addLaunchpadBtn');
  const addOrbitBtn = document.getElementById('addOrbitBtn');
  const addSatelliteBtn = document.getElementById('addSatelliteBtn');
  const satelliteForm = document.getElementById('satelliteForm');
  const formSummary = document.getElementById('formSummary');
  const summaryContent = document.getElementById('summaryContent');

  let launchpadCount = 0;
  let orbitCount = 0;
  let satelliteCount = 0;

  // Helper function to create launchpad
  function createLaunchpad(id) {
      const launchpadDiv = document.createElement('div');
      launchpadDiv.className = 'item-container launchpad-item';
      launchpadDiv.dataset.id = id;

      launchpadDiv.innerHTML = `
          <div class="header-row">
              <h3>Launchpad ${id}</h3>
              <button type="button" class="remove-btn" id="removeLaunchpad${id}">Remove</button>
          </div>
          <div class="form-row">
              <div class="form-group">
                  <label for="launchpad${id}Angle1">Angle <span class="unit">(degrees)</span></label>
                  <input type="number" id="launchpad${id}Angle1" name="launchpad[${id}][angle1]" min="0" max="360" step="0.1" placeholder="e.g., 93.0" required>
              </div>
          </div>
      `;

      launchpadsContainer.appendChild(launchpadDiv);

      // Add remove button event listener
      document.getElementById(`removeLaunchpad${id}`).addEventListener('click', function() {
          if (document.querySelectorAll('.launchpad-item').length > 1) {
              launchpadDiv.remove();
          } else {
              alert('You need at least one launchpad.');
          }
      });

      return launchpadDiv;
  }

  // Helper function to create orbit
  function createOrbit(id) {
      const orbitDiv = document.createElement('div');
      orbitDiv.className = 'item-container orbit-item';
      orbitDiv.dataset.id = id;

      orbitDiv.innerHTML = `
          <div class="header-row">
              <h3>Orbit ${id}</h3>
              <button type="button" class="remove-btn" id="removeOrbit${id}">Remove</button>
          </div>
          <div class="form-row">
              <div class="form-group">
                  <label for="orbit${id}Radius">Radius <span class="unit">(km)</span></label>
                  <input type="number" id="orbit${id}Radius" name="orbit[${id}][radius]" min="0" step="0.1" placeholder="e.g., 6878.0" required>
              </div>
              <div class="form-group">
                  <label for="orbit${id}Speed">Satellite Speed <span class="unit">(km/s)</span></label>
                  <input type="number" id="orbit${id}Speed" name="orbit[${id}][speed]" min="0" step="0.001" placeholder="e.g., 7.8" required>
              </div>
          </div>
      `;

      orbitsContainer.appendChild(orbitDiv);
      
      // Add remove button event listener
      document.getElementById(`removeOrbit${id}`).addEventListener('click', function() {
          if (document.querySelectorAll('.orbit-item').length > 1) {
              // Check if any satellite is using this orbit
              const satellitesUsingOrbit = document.querySelectorAll(`.satellite-item select[name^="satellite"][value="${id}"]`);
              if (satellitesUsingOrbit.length > 0) {
                  alert(`Cannot remove Orbit ${id} because it's being used by satellites. Please reassign those satellites first.`);
                  return;
              }
              orbitDiv.remove();
              // Update orbit dropdown options in all satellites
              updateSatelliteOrbitOptions();
          } else {
              alert('You need at least one orbit.');
          }
      });
      
      return orbitDiv;
  }

  // Helper function to create satellite
  function createSatellite(id) {
      const satelliteDiv = document.createElement('div');
      satelliteDiv.className = 'item-container satellite-item';
      satelliteDiv.dataset.id = id;

      // Create orbit options
      let orbitOptions = '';
      const orbitItems = document.querySelectorAll('.orbit-item');
      orbitItems.forEach(orbit => {
          const orbitId = orbit.dataset.id;
          orbitOptions += `<option value="${orbitId}">Orbit ${orbitId}</option>`;
      });

      satelliteDiv.innerHTML = `
          <div class="header-row">
              <h3>Satellite ${id}</h3>
              <button type="button" class="remove-btn" id="removeSatellite${id}">Remove</button>
          </div>
          <div class="form-row">
              <div class="form-group">
                  <label for="satellite${id}Angle">Angle <span class="unit">(degrees)</span></label>
                  <input type="number" id="satellite${id}Angle" name="satellite[${id}][angle]" min="0" max="360" step="0.1" placeholder="e.g., 45.0" required>
              </div>
              <div class="form-group">
                  <label for="satellite${id}Orbit">Assigned Orbit</label>
                  <select id="satellite${id}Orbit" name="satellite[${id}][orbitId]" required>
                      ${orbitOptions}
                  </select>
              </div>
          </div>
          <div class="orbit-info">
              <div class="speed-info">Speed and radius are determined by the assigned orbit</div>
          </div>
      `;

      satellitesContainer.appendChild(satelliteDiv);

      // Add remove button event listener
      document.getElementById(`removeSatellite${id}`).addEventListener('click', function() {
          if (document.querySelectorAll('.satellite-item').length > 1) {
              satelliteDiv.remove();
          } else {
              alert('You need at least one satellite.');
          }
      });

      // Add change event to orbit selection
      const orbitSelect = document.getElementById(`satellite${id}Orbit`);
      orbitSelect.addEventListener('change', function() {
          updateSatelliteOrbitInfo(id, this.value);
      });

      // Initialize orbit info
      updateSatelliteOrbitInfo(id, orbitSelect.value);

      return satelliteDiv;
  }

  // Update satellite orbit options when orbits change
  function updateSatelliteOrbitOptions() {
      const satellites = document.querySelectorAll('.satellite-item');
      const orbits = document.querySelectorAll('.orbit-item');

      let orbitOptions = '';
      orbits.forEach(orbit => {
          const orbitId = orbit.dataset.id;
          orbitOptions += `<option value="${orbitId}">Orbit ${orbitId}</option>`;
      });

      satellites.forEach(satellite => {
          const satelliteId = satellite.dataset.id;
          const orbitSelect = document.getElementById(`satellite${satelliteId}Orbit`);
          if (!orbitSelect) return; // Skip if element doesn't exist
          
          const currentValue = orbitSelect.value;

          // Check if current orbit still exists
          const orbitExists = Array.from(orbits).some(orbit => orbit.dataset.id === currentValue);

          orbitSelect.innerHTML = orbitOptions;

          // Restore previous value if it exists
          if (orbitExists) {
              orbitSelect.value = currentValue;
          } else {
              // Default to the first orbit if the previous one is gone
              const firstOrbit = orbits[0]?.dataset.id;
              if (firstOrbit) {
                  orbitSelect.value = firstOrbit;
                  updateSatelliteOrbitInfo(satelliteId, firstOrbit);
              }
          }
      });
  }

  // Update satellite orbit info based on selected orbit
  function updateSatelliteOrbitInfo(satelliteId, orbitId) {
      const radiusInput = document.getElementById(`orbit${orbitId}Radius`);
      const speedInput = document.getElementById(`orbit${orbitId}Speed`);
      
      if (radiusInput && speedInput) {
          const radius = radiusInput.value || "not set";
          const speed = speedInput.value || "not set";
          
          const infoDiv = document.querySelector(`.satellite-item[data-id="${satelliteId}"] .orbit-info`);
          if (infoDiv) {
              infoDiv.innerHTML = `
                  <div class="speed-info">
                      <span class="unit">Radius:</span> ${radius} km, 
                      <span class="unit">Speed:</span> ${speed} km/s
                  </div>
              `;
          }
      }
  }

  // Add initial items
  createLaunchpad(++launchpadCount);
  createOrbit(++orbitCount);
  createSatellite(++satelliteCount);

  // Event listeners for add buttons
  addLaunchpadBtn.addEventListener('click', function() {
      createLaunchpad(++launchpadCount);
  });

  addOrbitBtn.addEventListener('click', function() {
      createOrbit(++orbitCount);
      updateSatelliteOrbitOptions();
  });

  addSatelliteBtn.addEventListener('click', function() {
      createSatellite(++satelliteCount);
  });

  // Update all satellite orbit info when orbit data changes
  document.addEventListener('change', function(e) {
      const target = e.target;
      if ((target.id.startsWith('orbit') && (target.id.includes('Radius') || target.id.includes('Speed')))) {
          const orbitId = target.id.match(/orbit(\d+)/)[1];
          document.querySelectorAll(`.satellite-item select[value="${orbitId}"]`).forEach(select => {
              const satelliteId = select.closest('.satellite-item').dataset.id;
              updateSatelliteOrbitInfo(satelliteId, orbitId);
          });
      }
  });

  // Form submission
  satelliteForm.addEventListener('submit', function(e) {
      e.preventDefault();

      try {
          // Collect form data
          const formData = new FormData(satelliteForm);
          const formDataObj = {};
          // Process form data
          formDataObj.launchpads = {};
          formDataObj.orbits = {};
          formDataObj.satellites = {};

          const launchpadPattern = /^launchpad\[(\d+)\]\[(.*?)\]$/;
          const orbitPattern = /^orbit\[(\d+)\]\[(.*?)\]$/;
          const satellitePattern = /^satellite\[(\d+)\]\[(.*?)\]$/;

          for (const [key, value] of formData.entries()) {
            let match;
            if ((match = key.match(launchpadPattern))) {
              const id = match[1], field = match[2];
              if (!formDataObj.launchpads[id]) formDataObj.launchpads[id] = {};
              formDataObj.launchpads[id][field] = value;
            } else if ((match = key.match(orbitPattern))) {
              const id = match[1], field = match[2];
              if (!formDataObj.orbits[id]) formDataObj.orbits[id] = {};
              formDataObj.orbits[id][field] = value;
            } else if ((match = key.match(satellitePattern))) {
              const id = match[1], field = match[2];
              if (!formDataObj.satellites[id]) formDataObj.satellites[id] = {};
              formDataObj.satellites[id][field] = value;
            }
          }

          // Process satellites to include radius and speed from their assigned orbit
          for (const satelliteId in formDataObj.satellites) {
              const satellite = formDataObj.satellites[satelliteId];
              const orbitId = satellite.orbitId;

              if (formDataObj.orbits[orbitId]) {
                  satellite.radius = formDataObj.orbits[orbitId].radius;
                  satellite.speed = formDataObj.orbits[orbitId].speed;
              }
          }

<<<<<<< HEAD
          // Display the summary
          //   summaryContent.textContent = JSON.stringify(formDataObj, null, 2);
          //   formSummary.style.display = 'block';

          //   console.log('Form Data:', formDataObj);
=======
          console.log('Form Data:', formDataObj);
>>>>>>> a98c2164
          
          // Visual feedback - hide form and show toggle bar
          const formContainer = document.querySelector('.form-container');
          const toggleBar = document.querySelector('.toggle-bar');
          formContainer.classList.add('hidden');
          toggleBar.classList.add('visible');
          
          // Use fetch to submit the data directly to the server
          fetch('/', {
              method: 'POST',
              headers: {
                  'Content-Type': 'application/x-www-form-urlencoded',
              },
              body: new URLSearchParams({
                  'formData': JSON.stringify(formDataObj)
              }),
              // We don't strictly need 'follow' if we manually check redirected status
              // redirect: 'follow' 
          })
          .then(response => {
              // Check if the server responded with a redirect
              if (response.redirected) {
                  // If redirected, manually navigate the browser to the final URL
                  window.location.href = response.url; 
              } else if (response.ok) {
                  // If the response was successful but not a redirect (e.g., status 200 OK)
                  // This shouldn't happen with your current Flask code, but as a fallback:
                  console.warn("Server responded OK but did not redirect. Navigating manually.");
                  window.location.href = '/simulation'; 
              } else {
                  // If the response status indicates an error (4xx, 5xx)
                  throw new Error(`Form submission failed: ${response.status} ${response.statusText}`);
              }
          })
          .catch(error => {
              console.error('Error submitting form:', error);
              alert('An error occurred while submitting the form. Please try again.');
              
              // Show form again in case of error
              formContainer.classList.remove('hidden');
              toggleBar.classList.remove('visible');
          });
          
      } catch (error) {
          console.error("Form submission error:", error);
          alert("An error occurred while processing the form. Please check the console for details.");
          
          // Show form again in case of error
          formContainer.classList.remove('hidden');
          toggleBar.classList.remove('visible');
      }
  });

  const formContainer = document.querySelector('.form-container');
  const toggleBar = document.querySelector('.toggle-bar');

  // Show form when clicking the toggle bar
  toggleBar.addEventListener('click', function() {
      formContainer.classList.remove('hidden');
      toggleBar.classList.remove('visible');
  });

  // Function to update the summary content
  function updateSummary() {
      // This function is no longer needed as the summary is updated in the submit handler
  }
});<|MERGE_RESOLUTION|>--- conflicted
+++ resolved
@@ -342,15 +342,7 @@
               }
           }
 
-<<<<<<< HEAD
-          // Display the summary
-          //   summaryContent.textContent = JSON.stringify(formDataObj, null, 2);
-          //   formSummary.style.display = 'block';
-
           //   console.log('Form Data:', formDataObj);
-=======
-          console.log('Form Data:', formDataObj);
->>>>>>> a98c2164
           
           // Visual feedback - hide form and show toggle bar
           const formContainer = document.querySelector('.form-container');
