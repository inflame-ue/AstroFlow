--- conflicted
+++ resolved
@@ -26,24 +26,12 @@
 // ... (try/catch for parsing simData) ...
 console.log("Parsed Simulation Data:", simData);
 
-<<<<<<< HEAD
-
-// fetch form data from endpoint
-fetch('/api/form_data')
-    .then(res => res.json())
-    .then(data => {
-        formData = data;
-        console.log("Form Data from Flask:", formData);
-    })
-    .catch(err => console.error("Error fetching form data:", err));
-=======
 // --- Image URLs (Construct Absolute Paths) --- 
 const origin = window.location.origin; // e.g., http://127.0.0.1:5000
 let earthImageRelativeUrl = document.body.getAttribute('data-earth-image-url') || '/static/images/earth.svg';
 const earthImageUrl = origin + earthImageRelativeUrl;
 const satelliteImageUrl = origin + '/static/images/satellite.png';
 const gasStationImageUrl = origin + '/static/images/gas_station.svg';
->>>>>>> b87c5e20
 
 console.log("Using image URLs:", earthImageUrl, satelliteImageUrl, gasStationImageUrl);
 
