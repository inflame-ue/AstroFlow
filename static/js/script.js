--- conflicted
+++ resolved
@@ -164,10 +164,6 @@
     initMobileControls(); // Enable mobile controls
 }
 
-<<<<<<< HEAD
-
-=======
->>>>>>> b29f5aeb
 // --- Run Initialization ---
 // Ensure DOM is ready before trying to access elements like canvas-container
 if (document.readyState === 'loading') {
