from flask import Flask, render_template, request, redirect, url_for, jsonify, session # type: ignore
from dotenv import load_dotenv
from utils.parser import normalize_form_data
import json
import os
import numpy as np # needed for deg2rad
from astroalgo.algorithm import SimulateMission, Tanker, LaunchPad, Orbit, Satellite, EARTH_RADIUS
<<<<<<< HEAD
import logging
from datetime import datetime


def log_events(events, filename='events.log'):
    """
    Log simulation events to a file.
    
    Parameters:
    -----------
    events : list
        List of (time, description) tuples representing simulation events
    filename : str, optional
        Path to the log file, defaults to 'events.log'
        
    Notes:
    ------
    This function appends events to the specified log file with timestamps.
    It does not perform real-time logging but writes all events at once
    after the simulation completes.
    """
    if not events:
        return
    
    timestamp = datetime.now().strftime("%Y-%m-%d %H:%M:%S")
    
    with open(filename, 'a') as log_file:
        log_file.write(f"\n--- Simulation run at {timestamp} ---\n")
        for event_time, description in events:
            log_file.write(f"T+{event_time:.2f}s: {description}\n")
        log_file.write("--- End of simulation events ---\n")
=======
>>>>>>> a69ca557


load_dotenv()
app = Flask(__name__)
# secret key for session
app.secret_key = os.environ.get("SECRET_KEY")  # without it the app will not work

@app.route('/', methods=['GET', 'POST'])
def index():
    if request.method == 'POST':
        form_data = request.form.get('formData')
        session.pop('form_data', None) # clear previous data first
        session.pop('simulation_results', None) # clear previous results

        if form_data:
            try:
                data = json.loads(form_data)
                # normalize the orbit data
                data_normalized = normalize_form_data(data)
                if data_normalized: # check if normalization didn't return None/empty
                    print("Normalized form data:", json.dumps(data_normalized, indent=2))
                    session['form_data'] = data_normalized # store data in session
                    return redirect(url_for('simulation', status='success'))
                else:
                    print("Normalization failed or returned empty data.")
                    return redirect(url_for('simulation', status='error', message='Form data normalization failed.'))

            except json.JSONDecodeError as e:
                print(f"Error decoding JSON form data: {e}")
                return redirect(url_for('simulation', status='error', message='Invalid form data format.'))
            except Exception as e:
                print(f"Error processing form data: {e}")
                return redirect(url_for('simulation', status='error', message='Could not process form data.'))
        else:
             print("No form data received in POST request.")
             return redirect(url_for('simulation', status='warning', message='No configuration data submitted.'))

    # For GET requests, clear old data and render the form
    session.pop('form_data', None)
    session.pop('simulation_results', None)
    return render_template('form.html')

@app.route('/simulation')
def simulation():
    form_data = session.get('form_data', None)
    status = request.args.get('status')
    message = request.args.get('message')
    simulation_results = None # initialize results variable
    sim_error_message = None # specific error during simulation run

    if form_data:
        print("Attempting to initialize and run simulation...")
        try:
            # tanker starts at Earth radius, angle will be set by launchpad choice
            tanker = Tanker(EARTH_RADIUS, 0, 0)
            sim = SimulateMission(EARTH_RADIUS, tanker)

            if 'launchpads' in form_data:
                for lp_id, lp_data in form_data['launchpads'].items():
                    try:
                        angle_deg = float(lp_data.get('angle1', 0.0))
                        sim.add_launch_pad(LaunchPad(EARTH_RADIUS, np.deg2rad(angle_deg)))
                    except (ValueError, TypeError, KeyError) as e:
                        print(f"Skipping invalid launchpad {lp_id}: {e}")

            if not sim.launch_pads:
                 raise ValueError("No valid launch pads configured.")

            orbit_map = {}
            if 'orbits' in form_data:
                 # sort by radius to ensure algorithm processes them correctly if needed
                 sorted_orbit_items = sorted(
                     form_data['orbits'].items(),
                     key=lambda item: float(item[1].get('radius', 'inf'))
                 )
                 for orb_id, orb_data in sorted_orbit_items:
                     try:
                         radius_km = float(orb_data.get('radius'))
                         # Assuming 0 inclination if not specified
                         orbit_obj = sim.add_orbit(radius_km, inclination=0)
                         orbit_map[orb_id] = orbit_obj
                     except (ValueError, TypeError, KeyError) as e:
                         print(f"Skipping invalid orbit {orb_id}: {e}")

            if not sim.orbits:
                 raise ValueError("No valid orbits configured.")

            if 'satellites' in form_data:
                 for sat_id, sat_data in form_data['satellites'].items():
                    try:
                        orbit_id_ref = sat_data.get('orbitId')
                        if orbit_id_ref in orbit_map:
                            target_orbit_obj = orbit_map[orbit_id_ref]
                            angle_deg = float(sat_data.get('angle', 0.0))
                            sim.add_satellite(target_orbit_obj, np.deg2rad(angle_deg))
                        else:
                             print(f"Warning: Satellite {sat_id} references unknown orbit ID {orbit_id_ref}")
                    except (ValueError, TypeError, KeyError) as e:
                        print(f"Skipping invalid satellite {sat_id}: {e}")
            
            print("Running simulate_mission()...")
            sim.simulate_mission()
            print("Simulation sequence complete.")

            # limit trajectory size for session storage if necessary
            trajectory_data = sim.tanker_mission_trajectory
            simulation_results = {
                "trajectory": trajectory_data, # List of (time, x, y) tuples
                "events": sim.tanker.mission_events # List of (time, description) tuples
            }
            
            # Log simulation events
            log_events(sim.tanker.mission_events)

            # write simulation results to file
            with open('simulation_results.json', 'w') as f:
                json.dump(simulation_results, f)

            # Log the mission events to events.log
            log_events(sim.tanker.mission_events)

        except ValueError as ve: # catch specific configuration errors
             sim_error_message = f"Simulation setup error: {ve}"
             print(sim_error_message)
             status = 'error'
             message = sim_error_message
        except Exception as e: # catch runtime errors during simulation
             sim_error_message = f"Error during simulation run: {e}"
             print(sim_error_message)
             status = 'error'
             message = sim_error_message
    elif not form_data:
         status = 'warning'
         message = 'No configuration data loaded. Please submit the form first.'


    return render_template('simulation.html',
                           form_data=form_data, # pass original form data for display
                           status=status,
                           message=message,
                           simulation_results=simulation_results # pass simulation output
                           )

def log_events(events):
    # check if events is empty
    if not events:
        print("No events to log.")
        return
    
    # include try-except block to handle potential errors
    try:
        # Open events.log in append mode to preserve previous logs
        with open('events.log', 'a') as f:
            # Write a header with a timestamp for this simulation run
            from datetime import datetime
            f.write(f"\nSimulation run at {datetime.now().isoformat()}:\n")
            # Dump all events as a formatted string
            for time, description in events:
                f.write(f"Time: {time}, Event: {description}\n")
    except OSError as e:
        print(f"Error while working with events.log: {e}")
    except Exception as e:
        print(f"Error logging events: {e}")
    # Note that this function does not log in real-time; it dumps events post-simulation

# Error Handling Endpoints
@app.errorhandler(400)
def bad_request(e):
    return render_template('400.html'), 400

@app.errorhandler(403)
def forbidden(e):
    return render_template('403.html'), 403

@app.errorhandler(404)
def not_found(e):
    return render_template('404.html'), 404

@app.errorhandler(500)
def internal_server_error(e):
    return render_template('500.html'), 500

@app.errorhandler(403)
def forbidden(e):
    return render_template('403.html'), 403

# API endpoints

@app.route('/api/form_data')
def get_form_data():
    form_data = session.get('form_data')
    return jsonify(form_data if form_data else {})

@app.route('/api/simulation_results')
def get_simulation_results():
    with open('simulation_results.json', 'r') as f:
        simulation_results = json.load(f)
    return jsonify(simulation_results if simulation_results else {})


if __name__ == '__main__':
    app.run(debug=True)<|MERGE_RESOLUTION|>--- conflicted
+++ resolved
@@ -5,7 +5,6 @@
 import os
 import numpy as np # needed for deg2rad
 from astroalgo.algorithm import SimulateMission, Tanker, LaunchPad, Orbit, Satellite, EARTH_RADIUS
-<<<<<<< HEAD
 import logging
 from datetime import datetime
 
@@ -37,8 +36,6 @@
         for event_time, description in events:
             log_file.write(f"T+{event_time:.2f}s: {description}\n")
         log_file.write("--- End of simulation events ---\n")
-=======
->>>>>>> a69ca557
 
 
 load_dotenv()
@@ -157,9 +154,6 @@
             with open('simulation_results.json', 'w') as f:
                 json.dump(simulation_results, f)
 
-            # Log the mission events to events.log
-            log_events(sim.tanker.mission_events)
-
         except ValueError as ve: # catch specific configuration errors
              sim_error_message = f"Simulation setup error: {ve}"
              print(sim_error_message)
@@ -182,28 +176,6 @@
                            simulation_results=simulation_results # pass simulation output
                            )
 
-def log_events(events):
-    # check if events is empty
-    if not events:
-        print("No events to log.")
-        return
-    
-    # include try-except block to handle potential errors
-    try:
-        # Open events.log in append mode to preserve previous logs
-        with open('events.log', 'a') as f:
-            # Write a header with a timestamp for this simulation run
-            from datetime import datetime
-            f.write(f"\nSimulation run at {datetime.now().isoformat()}:\n")
-            # Dump all events as a formatted string
-            for time, description in events:
-                f.write(f"Time: {time}, Event: {description}\n")
-    except OSError as e:
-        print(f"Error while working with events.log: {e}")
-    except Exception as e:
-        print(f"Error logging events: {e}")
-    # Note that this function does not log in real-time; it dumps events post-simulation
-
 # Error Handling Endpoints
 @app.errorhandler(400)
 def bad_request(e):
@@ -220,10 +192,6 @@
 @app.errorhandler(500)
 def internal_server_error(e):
     return render_template('500.html'), 500
-
-@app.errorhandler(403)
-def forbidden(e):
-    return render_template('403.html'), 403
 
 # API endpoints
 
