from flask import Flask, render_template, request, redirect, url_for, jsonify, session # type: ignore
from dotenv import load_dotenv
import json
import os

load_dotenv()
app = Flask(__name__)

# secret key for session
app.secret_key = os.environ.get("SECRET_KEY")  # without it the app will not work

@app.route('/', methods=['GET', 'POST'])
def index():
    if request.method == 'POST':
        form_data = request.form.get('formData')
        if form_data:
            try:
                data = json.loads(form_data)
<<<<<<< HEAD
                data = normalize_form_data(data)
=======
                print(data)
>>>>>>> b87c5e20
                session['form_data'] = data # store data in session for use in simulation
                return redirect(url_for('simulation'))
            except Exception as e:
                print("Error processing form data:", e)
        return redirect(url_for('simulation'))
    return render_template('form.html')

@app.route('/simulation')
def simulation():
    status = request.args.get('status')
    message = request.args.get('message')

    return render_template('simulation.html', 
                           status=status, 
                           message=message,
                           form_data=session.get('form_data')) # pass form data to simulation page

@app.route('/api/form_data')
def get_form_data():
    form_data = session.get('form_data')
    print("Form data:", form_data)
    return jsonify(form_data)


if __name__ == '__main__':
    app.run(debug=True)<|MERGE_RESOLUTION|>--- conflicted
+++ resolved
@@ -16,11 +16,7 @@
         if form_data:
             try:
                 data = json.loads(form_data)
-<<<<<<< HEAD
                 data = normalize_form_data(data)
-=======
-                print(data)
->>>>>>> b87c5e20
                 session['form_data'] = data # store data in session for use in simulation
                 return redirect(url_for('simulation'))
             except Exception as e:
